--- conflicted
+++ resolved
@@ -75,19 +75,11 @@
 		#Slightly awkward hack here...
 		for i in range(len(list) - 1):
 			if list[i] > list[i+1]:
-<<<<<<< HEAD
 				list[i+1] += ceil(list[i] - list[i+1])
 		if list[1] - list[0] > 1:
 			d = floor(list[1] - list[0])
 			for i in range(1, len(list)):
 				list[i] -= d
-=======
-				list[i+1] += 1
-		
-		diff = floor(list[0])
-		for i in range(len(list)):
-			list[i] -= diff
->>>>>>> 22153e82
 	
 	@classmethod
 	def rotation(cls, angle):
